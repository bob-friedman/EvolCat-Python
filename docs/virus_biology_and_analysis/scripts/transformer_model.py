--- conflicted
+++ resolved
@@ -355,7 +355,3 @@
 
     except Exception as e:
         print(f"Error during Transformer test: {e}")
-<<<<<<< HEAD
-```
-=======
->>>>>>> e95c47f2
