--- conflicted
+++ resolved
@@ -354,9 +354,4 @@
             print(f"Transformer basic test: FAILED (shape mismatch). Expected {expected_pred_shape}, Got {predictions.shape}")
 
     except Exception as e:
-<<<<<<< HEAD
-        print(f"Error during Transformer test: {e}")
-```
-=======
-        print(f"Error during Transformer test: {e}")
->>>>>>> 36c72943
+        print(f"Error during Transformer test: {e}")